--- conflicted
+++ resolved
@@ -45,16 +45,10 @@
         # Per attention head and per partition values.
         world_size = parallel_state.get_tensor_model_parallel_world_size()
         self.hidden_size_per_attention_head = divide(
-<<<<<<< HEAD
-            self.projection_size, self.config.num_attention_heads
-        )
-        self.num_attention_heads_per_partition = divide(self.config.num_attention_heads, world_size)
-=======
             self.query_projection_size, self.config.num_attention_heads
         )
         self.num_attention_heads_per_partition = divide(self.config.num_attention_heads, world_size)
         self.num_query_groups_per_partition = divide(self.config.num_query_groups, world_size)
->>>>>>> c1d5345c
 
         self.core_attention = TECoreAttention(
             config=self.config, layer_number=self.layer_number, attn_mask_type=self.attn_mask_type
@@ -259,11 +253,7 @@
 
         self.linear_qkv = TEColumnParallelLinear(
             self.config.hidden_size,
-<<<<<<< HEAD
-            3 * self.projection_size,
-=======
             self.query_projection_size + 2 * self.kv_projection_size,
->>>>>>> c1d5345c
             config=self.config,
             init_method=self.config.init_method,
             bias=self.config.add_bias_linear,
@@ -318,15 +308,12 @@
         self, config: TransformerConfig, layer_number: int = 1, attn_mask_type=AttnMaskType.padding
     ):
         super().__init__(config=config, layer_number=layer_number, attn_mask_type=attn_mask_type)
-<<<<<<< HEAD
-=======
 
         if self.config.num_query_groups != self.config.num_attention_heads:
             raise ValueError(
                 f"Group query attention is not currently supported in cross attention."
             )
         assert self.query_projection_size == self.kv_projection_size
->>>>>>> c1d5345c
 
         self.linear_q = TEColumnParallelLinear(
             self.config.hidden_size,
