--- conflicted
+++ resolved
@@ -85,47 +85,7 @@
     decoder_seq_length (int, optional): The sequence length for the decoder in a dual-stack
         transformer. This is ignored for a single-stack transformer.
 
-    overlap_p2p_comm (optional, default=False): When True
-        some of the peer to peer communication for pipeline
-        parallelism will overlap with computation. Must be False if
-        batch_p2p_comm is true.
-
-    batch_p2p_comm (optional, default=True): When true use
-        batch_isend_irecv, otherwise use individual isend and irecv
-        calls. Must be false if overlap_p2p_comm is True.
-
-    forward_only (optional, default=False): Perform only the forward step
-
-<<<<<<< HEAD
     collect_non_loss_data (optional, bool, default=False): TODO
-=======
-    timers (optional, default=None): TODO
-
-    collect_non_loss_data: TODO
-
-    enable_autocast (optional, default=False): If True, runs the
-        forward_step_func call inside torch.autocast context
-
-    deallocate_pipeline_outputs (optional, default=False): If True, output data
-        is deallocated after the tensor is sent to the next pipeline stage.
-        Helps with saving memory, does nothing when pipeline parallel is
-        not used.
-
-    no_sync_func (optional): Function that creates a context that
-        suppresses asynchronous data-parallel communication. If the
-        model is an instance of torch.nn.DistributedDataParallel, the
-        default is to use torch.nn.DistributedDataParallel.no_sync.
-
-    grad_sync_func (optional): Function that launches asynchronous
-        gradient reductions (e.g. distributed optimizer gradient
-        reduce-scatters). The function should take one argument: an
-        iterable of parameters whose gradients are to be synchronized.
-
-    param_sync_func (optional): Function that launches asynchronous
-        parameter synchronizations (e.g. distributed optimizer
-        parameter all-gathers). The function should take one argument:
-        an iterable of parameters to be synchronized.
->>>>>>> e6d7e098
 
     """
     pipeline_model_parallel_size = parallel_state.get_pipeline_model_parallel_world_size()
@@ -288,17 +248,10 @@
         output_tensor_grad = [output_tensor_grad]
 
     # Backward pass.
-<<<<<<< HEAD
     if output_tensor_grad[0] is None and config.grad_scale_func is not None:
         output_tensor = config.grad_scale_func(output_tensor[0])
 
     if config.deallocate_pipeline_outputs:
-=======
-    if output_tensor_grad[0] is None and grad_scaler is not None:
-        output_tensor = grad_scaler(output_tensor[0])
-
-    if deallocate_pipeline_outputs:
->>>>>>> e6d7e098
         custom_backward(output_tensor[0], output_tensor_grad[0])
     else:
         torch.autograd.backward(output_tensor[0], grad_tensors=output_tensor_grad[0])
@@ -334,19 +287,9 @@
                                    data_iterator: Union[Iterator, List[Iterator]],
                                    model: Union[torch.nn.Module, List[torch.nn.Module]],
                                    num_microbatches: int,
-<<<<<<< HEAD
                                    seq_length: int, # unused
                                    micro_batch_size: int, # unused
                                    decoder_seq_length: int = None, # unused
-=======
-                                   dtype: Optional[torch.dtype] = None,
-                                   tensor_shape: Optional[Shape] = None, # unused
-                                   decoder_seq_length: Optional[int] = None, # unused
-                                   grad_scaler: Callable = None,
-                                   sequence_parallel: bool = False, # unused
-                                   overlap_p2p_comm: bool = False, # unused
-                                   batch_p2p_comm: bool = True, # unused
->>>>>>> e6d7e098
                                    forward_only: bool = False,
                                    collect_non_loss_data: bool = False,
                                    ):
@@ -403,19 +346,9 @@
                                                   data_iterator: Union[Iterator, List[Iterator]],
                                                   model: Union[torch.nn.Module, List[torch.nn.Module]],
                                                   num_microbatches: int,
-<<<<<<< HEAD
                                                   seq_length: int,
                                                   micro_batch_size: int,
                                                   decoder_seq_length: int = None,
-=======
-                                                  dtype: torch.dtype,
-                                                  tensor_shape: Shape,
-                                                  decoder_seq_length: Optional[int] = None,
-                                                  grad_scaler: Callable = None,
-                                                  sequence_parallel: bool = False,
-                                                  overlap_p2p_comm: bool = False,
-                                                  batch_p2p_comm: bool = True,
->>>>>>> e6d7e098
                                                   forward_only: bool = False,
                                                   collect_non_loss_data: bool = False,
                                                   ):
@@ -430,12 +363,9 @@
     assert isinstance(data_iterator, list), \
         "interleaved pipeline parallelism expected each model chunk to have a data iterator"
 
-<<<<<<< HEAD
     config = get_model_config(model[0])
-=======
-    if overlap_p2p_comm and batch_p2p_comm:
+    if config.overlap_p2p_comm and config.batch_p2p_comm:
         raise ValueError("Can not use both overlap_p2p_comm and batch_p2p_comm")
->>>>>>> e6d7e098
 
     # Disable async grad reductions
     no_sync_func = config.no_sync_func
@@ -645,9 +575,17 @@
     # Run warmup forward passes.
     parallel_state.set_virtual_pipeline_model_parallel_rank(0)
     input_tensors[0].append(
-<<<<<<< HEAD
         p2p_communication.recv_forward(tensor_shape, config))
+
+    fwd_wait_handles = None
+    bwd_wait_handles = None
+
     for k in range(num_warmup_microbatches):
+
+        if fwd_wait_handles is not None:
+            for req in fwd_wait_handles:
+                req.wait()
+
         # Decide to checkpoint all layers' activations of the current micro-batch
         if max_outstanding_backprops is not None:
             checkpoint_activations_microbatch = k % max_outstanding_backprops >= \
@@ -656,23 +594,6 @@
             checkpoint_activations_microbatch = None
 
         output_tensor = forward_step_helper(k, checkpoint_activations_microbatch)
-=======
-        p2p_communication.recv_forward(tensor_shape,
-                                       dtype=dtype,
-                                       batch_p2p_comm=batch_p2p_comm,
-                                       timers=timers))
-
-    fwd_wait_handles = None
-    bwd_wait_handles = None
-
-    for k in range(num_warmup_microbatches):
-
-        if fwd_wait_handles is not None:
-            for req in fwd_wait_handles:
-                req.wait()
-
-        output_tensor = forward_step_helper(k)
->>>>>>> e6d7e098
 
         # Determine if tensor should be received from previous stage.
         next_forward_model_chunk_id = get_model_chunk_id(k+1, forward=True)
@@ -700,39 +621,20 @@
                     p2p_communication.send_forward_backward_recv_forward_backward(
                         output_tensor, input_tensor_grad,
                         recv_prev=recv_prev, recv_next=recv_next,
-<<<<<<< HEAD
                         tensor_shape=tensor_shape, config=config)
-            output_tensor_grads[num_model_chunks-1].append(output_tensor_grad)
-=======
-                        tensor_shape=tensor_shape,
-                        dtype=dtype,
-                        batch_p2p_comm=batch_p2p_comm,
-                        timers=timers)
                 output_tensor_grads[num_model_chunks-1].append(output_tensor_grad)
             else:
                 input_tensor = \
                     p2p_communication.send_forward_recv_forward(
                         output_tensor, recv_prev=recv_prev,
                         tensor_shape=tensor_shape,
-                        dtype=dtype,
-                        batch_p2p_comm=batch_p2p_comm,
-                        timers=timers)
+                        config=config)
             input_tensors[next_forward_model_chunk_id].append(input_tensor)
->>>>>>> e6d7e098
         else:
             input_tensor, fwd_wait_handles = \
                 p2p_communication.send_forward_recv_forward(
                     output_tensor, recv_prev=recv_prev,
-<<<<<<< HEAD
                     tensor_shape=tensor_shape, config=config)
-        input_tensors[next_forward_model_chunk_id].append(input_tensor)
-        deallocate_output_tensor(output_tensor, config.deallocate_pipeline_outputs)
-=======
-                    tensor_shape=tensor_shape,
-                    dtype=dtype,
-                    batch_p2p_comm=batch_p2p_comm,
-                    timers=timers,
-                    overlap_p2p_comm=True)
 
             if k == (num_warmup_microbatches - 1) and not forward_only and \
                     not all_warmup_microbatches:
@@ -744,22 +646,18 @@
                 output_tensor_grad, bwd_wait_handles = p2p_communication.send_backward_recv_backward(
                     input_tensor_grad, recv_next=recv_next,
                     tensor_shape=tensor_shape,
-                    batch_p2p_comm=batch_p2p_comm,
-                    dtype=dtype,
-                    timers=timers,
+                    config=config,
                     overlap_p2p_comm=True)
 
                 output_tensor_grads[num_model_chunks-1].append(output_tensor_grad)
             input_tensors[next_forward_model_chunk_id].append(input_tensor)
 
         deallocate_output_tensor(output_tensor, deallocate_pipeline_outputs)
->>>>>>> e6d7e098
 
     # Run 1F1B in steady state.
     for k in range(num_microbatches_remaining):
         # Forward pass.
         forward_k = k + num_warmup_microbatches
-<<<<<<< HEAD
 
         # Decide to checkpoint all layers' activations of the current micro-batch
         if max_outstanding_backprops is not None:
@@ -770,10 +668,6 @@
         else:
             checkpoint_activations_microbatch = None
 
-        output_tensor = forward_step_helper(forward_k, checkpoint_activations_microbatch)
-=======
->>>>>>> e6d7e098
-
         if overlap_p2p_comm:
             if fwd_wait_handles is not None:
                 for req in fwd_wait_handles:
@@ -781,7 +675,7 @@
 
             deallocate_output_tensor(output_tensor, deallocate_pipeline_outputs)
 
-            output_tensor = forward_step_helper(forward_k)
+            output_tensor = forward_step_helper(forward_k, checkpoint_activations_microbatch)
 
             # Determine if current stage has anything to send in either direction,
             # otherwise set tensor to None.
@@ -856,13 +750,11 @@
             output_tensor_grad, bwd_wait_handles = p2p_communication.send_backward_recv_backward(
                 input_tensor_grad, recv_next=recv_next,
                 tensor_shape=tensor_shape,
-                dtype=dtype,
-                batch_p2p_comm=batch_p2p_comm,
-                timers=timers,
+                config=config,
                 overlap_p2p_comm=True)
 
         else: # no p2p overlap
-            output_tensor = forward_step_helper(forward_k)
+            output_tensor = forward_step_helper(forward_k, checkpoint_activations_microbatch)
 
             # Backward pass.
             backward_k = k
@@ -919,16 +811,8 @@
                 p2p_communication.send_forward_backward_recv_forward_backward(
                     output_tensor, input_tensor_grad,
                     recv_prev=recv_prev, recv_next=recv_next,
-<<<<<<< HEAD
                     tensor_shape=tensor_shape, config=config)
-        deallocate_output_tensor(output_tensor, config.deallocate_pipeline_outputs)
-=======
-                    tensor_shape=tensor_shape,
-                    dtype=dtype,
-                    batch_p2p_comm=batch_p2p_comm,
-                    timers=timers)
-            deallocate_output_tensor(output_tensor, deallocate_pipeline_outputs)
->>>>>>> e6d7e098
+            deallocate_output_tensor(output_tensor, config.deallocate_pipeline_outputs)
 
         # Put input_tensor and output_tensor_grad in data structures in the
         # right location.
@@ -948,14 +832,7 @@
 
         if all_warmup_microbatches:
             output_tensor_grads[num_model_chunks-1].append(
-<<<<<<< HEAD
                 p2p_communication.recv_backward(tensor_shape, config=config))
-=======
-                p2p_communication.recv_backward(tensor_shape,
-                                                dtype=dtype,
-                                                batch_p2p_comm=batch_p2p_comm,
-                                                timers=timers))
->>>>>>> e6d7e098
         for k in range(num_microbatches_remaining, total_num_microbatches):
             input_tensor_grad = backward_step_helper(k)
             next_backward_model_chunk_id = get_model_chunk_id(k+1, forward=False)
@@ -968,14 +845,7 @@
             output_tensor_grads[next_backward_model_chunk_id].append(
                 p2p_communication.send_backward_recv_backward(
                     input_tensor_grad, recv_next=recv_next,
-<<<<<<< HEAD
                     tensor_shape=tensor_shape, config=config))
-=======
-                    tensor_shape=tensor_shape,
-                    dtype=dtype,
-                    batch_p2p_comm=batch_p2p_comm,
-                    timers=timers))
->>>>>>> e6d7e098
 
     # Launch any remaining grad reductions
     enable_grad_sync()
@@ -1094,19 +964,9 @@
                                                      data_iterator: Union[Iterator, List[Iterator]],
                                                      model: Union[torch.nn.Module, List[torch.nn.Module]],
                                                      num_microbatches: int,
-<<<<<<< HEAD
                                                      seq_length: int,
                                                      micro_batch_size: int,
                                                      decoder_seq_length: int = None,
-=======
-                                                     dtype: torch.dtype,
-                                                     tensor_shape: Shape,
-                                                     decoder_seq_length: Optional[int] = None,
-                                                     grad_scaler: Callable = None,
-                                                     sequence_parallel: bool = False,
-                                                     overlap_p2p_comm: bool = False,
-                                                     batch_p2p_comm: bool = True,
->>>>>>> e6d7e098
                                                      forward_only: bool = False,
                                                      collect_non_loss_data: bool = False,
                                                      ):
@@ -1124,15 +984,12 @@
             "non-pipeline-parallel schedule does not support model chunking"
         data_iterator = data_iterator[0]
 
-<<<<<<< HEAD
     config = get_model_config(model)
-=======
-    if overlap_p2p_comm:
+    if config.overlap_p2p_comm:
         raise ValueError("Non-interleaved pipeline parallelism does not support overlapping p2p communication")
 
-    if not batch_p2p_comm:
+    if not config.batch_p2p_comm:
         raise ValueError("Non-interleaved pipeline parallelism only supports using batched p2p communication")
->>>>>>> e6d7e098
 
     # Disable async grad reductions
     no_sync_func = config.no_sync_func
